/**
 * Copyright (c) 2010 Himanshu Chauhan.
 * All rights reserved.
 *
 * This program is free software; you can redistribute it and/or modify
 * it under the terms of the GNU General Public License as published by
 * the Free Software Foundation; either version 2, or (at your option)
 * any later version.
 * 
 * This program is distributed in the hope that it will be useful,
 * but WITHOUT ANY WARRANTY; without even the implied warranty of
 * MERCHANTABILITY or FITNESS FOR A PARTICULAR PURPOSE.  See the
 * GNU General Public License for more details.
 * 
 * You should have received a copy of the GNU General Public License
 * along with this program; if not, write to the Free Software
 * Foundation, Inc., 675 Mass Ave, Cambridge, MA 02139, USA.
 *
 * @file vmm_types.h
 * @version 0.01
 * @author Himanshu Chauhan (hchauhan@nulltrace.org)
 * @author Pavel Borzenkov <pavel.borzenkov@gmail.com>
 * @brief header file for common types used in xvisor.
 */

#ifndef __VMM_TYPES_H__
#define __VMM_TYPES_H__

#include <vmm_cpu_types.h>

typedef char s8;
typedef short s16;
typedef int s32;
typedef unsigned char u8;
typedef unsigned short u16;
typedef unsigned int u32;
typedef unsigned int size_t;
typedef unsigned int bool;
typedef unsigned int ulong;

/** Boolean macros */
#define TRUE		1
#define FALSE		0
#define NULL 		((void *)0)

#define stringify(s)	tostring(s)
#define tostring(s)	#s

<<<<<<< HEAD
#define BUG_ON(x, bug_string, ...)				\
	do {							\
		if (x) {					\
			vmm_panic(bug_string, #__VA_ARGS__);	\
		}						\
	} while(0);

#define __alwaysinline 		__attribute__((always_inline))
#define __unused		__attribute__((unused))
#define __noreturn		__attribute__((noreturn))

#define __lock			__attribute__((section(".spinlock.text")))
#define __modtbl		__attribute__((section(".modtbl")))
#define __init			__attribute__((section(".init.text")))

=======
#define __alwaysinline 		__attribute__((always_inline))
#define __unused		__attribute__((unused))
#define __noreturn		__attribute__((noreturn))
#define __notrace		__attribute__((no_instrument_function))

#define __lock			__attribute__((section(".spinlock.text")))
#define __modtbl		__attribute__((section(".modtbl")))
#define __init			__attribute__((section(".init.text")))

>>>>>>> 6a9ebb9b

#endif /* __VMM_TYPES_H__ */<|MERGE_RESOLUTION|>--- conflicted
+++ resolved
@@ -46,23 +46,6 @@
 #define stringify(s)	tostring(s)
 #define tostring(s)	#s
 
-<<<<<<< HEAD
-#define BUG_ON(x, bug_string, ...)				\
-	do {							\
-		if (x) {					\
-			vmm_panic(bug_string, #__VA_ARGS__);	\
-		}						\
-	} while(0);
-
-#define __alwaysinline 		__attribute__((always_inline))
-#define __unused		__attribute__((unused))
-#define __noreturn		__attribute__((noreturn))
-
-#define __lock			__attribute__((section(".spinlock.text")))
-#define __modtbl		__attribute__((section(".modtbl")))
-#define __init			__attribute__((section(".init.text")))
-
-=======
 #define __alwaysinline 		__attribute__((always_inline))
 #define __unused		__attribute__((unused))
 #define __noreturn		__attribute__((noreturn))
@@ -72,6 +55,5 @@
 #define __modtbl		__attribute__((section(".modtbl")))
 #define __init			__attribute__((section(".init.text")))
 
->>>>>>> 6a9ebb9b
 
 #endif /* __VMM_TYPES_H__ */