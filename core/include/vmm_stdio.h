/**
 * Copyright (c) 2010 Anup Patel.
 * All rights reserved.
 *
 * This program is free software; you can redistribute it and/or modify
 * it under the terms of the GNU General Public License as published by
 * the Free Software Foundation; either version 2, or (at your option)
 * any later version.
 * 
 * This program is distributed in the hope that it will be useful,
 * but WITHOUT ANY WARRANTY; without even the implied warranty of
 * MERCHANTABILITY or FITNESS FOR A PARTICULAR PURPOSE.  See the
 * GNU General Public License for more details.
 * 
 * You should have received a copy of the GNU General Public License
 * along with this program; if not, write to the Free Software
 * Foundation, Inc., 675 Mass Ave, Cambridge, MA 02139, USA.
 *
 * @file vmm_stdio.h
 * @version 1.0
 * @author Anup Patel (anup@brainfault.org)
 * @brief header file for standerd input/output
 */
#ifndef _VMM_STDIO_H__
#define _VMM_STDIO_H__

#include <vmm_types.h>
#include <vmm_spinlocks.h>
#include <vmm_chardev.h>

<<<<<<< HEAD
=======
#define BUG_ON(x, bug_string, ...)				\
	do {							\
		if (x) {					\
			vmm_panic(bug_string, #__VA_ARGS__);	\
		}						\
	} while(0);

>>>>>>> 6a9ebb9b
/** Check if a character is a control character */
bool vmm_iscontrol(char c);

/** Check if a character is printable */
bool vmm_isprintable(char c);

/** Low-level print char function */
int vmm_printchar(char **str, vmm_chardev_t *cdev, char c, bool block);

/** Put character to default terminal */
void vmm_putc(char ch);

/** Put character to character device */
void vmm_cputc(vmm_chardev_t *cdev, char ch);

/** Print formatted string to default terminal */
int vmm_printf(const char *format, ...);

/** Print formatted string to another string */
int vmm_sprintf(char *out, const char *format, ...);

/** Print formatted string to character device */
int vmm_cprintf(vmm_chardev_t *cdev, const char *format, ...);

/** Panic & Print formatted message */
int vmm_panic(const char *format, ...);

/** Low-level scan character function */
int vmm_scanchar(char **str, vmm_chardev_t *cdev, char *c, bool block);

/** Get character from default terminal */
char vmm_getc(void);

/** Get string from default terminal */
char *vmm_gets(char *s, int maxwidth, char endchar);

/** Get character device used as default terminal */
vmm_chardev_t *vmm_stdio_device(void);

/** Change character device used as default terminal */
int vmm_stdio_change_device(vmm_chardev_t * cdev);

/** Initialize standerd IO library */
int vmm_stdio_init(void);

#endif<|MERGE_RESOLUTION|>--- conflicted
+++ resolved
@@ -28,8 +28,6 @@
 #include <vmm_spinlocks.h>
 #include <vmm_chardev.h>
 
-<<<<<<< HEAD
-=======
 #define BUG_ON(x, bug_string, ...)				\
 	do {							\
 		if (x) {					\
@@ -37,7 +35,6 @@
 		}						\
 	} while(0);
 
->>>>>>> 6a9ebb9b
 /** Check if a character is a control character */
 bool vmm_iscontrol(char c);
 
