--- conflicted
+++ resolved
@@ -27,8 +27,6 @@
 #include <vmm_scheduler.h>
 #include <vmm_spinlocks.h>
 
-<<<<<<< HEAD
-=======
 bool __lock vmm_spin_lock_check(vmm_spinlock_t * lock)
 {
 #if defined(CONFIG_SMP)
@@ -39,7 +37,6 @@
 #endif
 }
 
->>>>>>> 6a9ebb9b
 void __lock vmm_spin_lock(vmm_spinlock_t * lock)
 {
 	/* Disable preemption in scheduler */
