#
# Automatically generated make config: don't edit
# Project: Xvisor (eXtensible Versatile hypervISOR)
# Version: 0.1
<<<<<<< HEAD
# Wed Dec 14 20:00:40 2011
=======
# Wed Dec  7 11:51:47 2011
>>>>>>> 6a9ebb9b
#
# CONFIG_SMP is not set
# CONFIG_ARCH_ARM is not set
CONFIG_ARCH_MIPS=y
CONFIG_ARCH="mips"
CONFIG_CPU_MIPS32R2=y
CONFIG_CPU="mips32r2"
# CONFIG_CPU_LE is not set
CONFIG_CPU_BE=y
CONFIG_BOARD_QEMU_MIPS=y
CONFIG_BOARD="qemu_mips"
CONFIG_QEMU_MIPS=y
# CONFIG_CPU_CORTEX_A8 is not set
# CONFIG_CPU_OMAP3 is not set
# CONFIG_BOARD_PB_A8 is not set

#
# Hypervisor Options
#
<<<<<<< HEAD
=======
# CONFIG_VERBOSE_MODE is not set
CONFIG_BANNER_NONE=y
# CONFIG_BANNER_DEFAULT is not set
>>>>>>> 6a9ebb9b
CONFIG_MAX_VCPU_COUNT=8
CONFIG_MAX_GUEST_COUNT=2
CONFIG_VGPA2REG_CACHE_SIZE=8
CONFIG_VAPOOL_SIZE=8
<<<<<<< HEAD
CONFIG_VERBOSE_MODE=y
# CONFIG_BANNER_NONE is not set
CONFIG_BANNER_DEFAULT=y

#
# Memory Management
#
=======
# CONFIG_PROFILE is not set
# CONFIG_SCHEDALGO_RR is not set
CONFIG_SCHEDALGO_PRR=y
CONFIG_IRQ_STACK_SIZE=4096
CONFIG_THREAD_STACK_SIZE=4096
>>>>>>> 6a9ebb9b
CONFIG_HEAP_SIZE=1024
CONFIG_HEAP_BUDDY=y
# CONFIG_HEAP_TRIVIAL is not set

#
# Buddy System Configuration
#
CONFIG_BUDDY_HOUSE_KEEPING_PERCENT=25
CONFIG_BUDDY_MIN_BLOCK_SIZE_SHIFT=2
CONFIG_BUDDY_MAX_BLOCK_SIZE_SHIFT=12

#
# Library Options
#
CONFIG_LIBFDT=y
# CONFIG_KALLSYMS is not set
# CONFIG_LIBSORT is not set

#
# Tool Options
#
CONFIG_DTC=y
# CONFIG_CPATCH is not set
# CONFIG_BBFLASH is not set
# CONFIG_KALLSYMS_GENERATOR is not set

#
# Device Drivers
#

#
# Serial Port Drivers
#
CONFIG_SERIAL=y
CONFIG_SERIAL_UART=y
# CONFIG_SERIAL_PL01X is not set

#
# Device Emulators
#

#
# System Emulators
#
# CONFIG_EMU_SYS is not set

#
# PIC Emulators
#
# CONFIG_EMU_PIC is not set

#
# Timer Emulators
#
# CONFIG_EMU_TIMER is not set

#
# Serial Port Emulators
#
# CONFIG_EMU_SERIAL is not set<|MERGE_RESOLUTION|>--- conflicted
+++ resolved
@@ -2,11 +2,7 @@
 # Automatically generated make config: don't edit
 # Project: Xvisor (eXtensible Versatile hypervISOR)
 # Version: 0.1
-<<<<<<< HEAD
-# Wed Dec 14 20:00:40 2011
-=======
 # Wed Dec  7 11:51:47 2011
->>>>>>> 6a9ebb9b
 #
 # CONFIG_SMP is not set
 # CONFIG_ARCH_ARM is not set
@@ -26,31 +22,18 @@
 #
 # Hypervisor Options
 #
-<<<<<<< HEAD
-=======
 # CONFIG_VERBOSE_MODE is not set
 CONFIG_BANNER_NONE=y
 # CONFIG_BANNER_DEFAULT is not set
->>>>>>> 6a9ebb9b
 CONFIG_MAX_VCPU_COUNT=8
 CONFIG_MAX_GUEST_COUNT=2
 CONFIG_VGPA2REG_CACHE_SIZE=8
 CONFIG_VAPOOL_SIZE=8
-<<<<<<< HEAD
-CONFIG_VERBOSE_MODE=y
-# CONFIG_BANNER_NONE is not set
-CONFIG_BANNER_DEFAULT=y
-
-#
-# Memory Management
-#
-=======
 # CONFIG_PROFILE is not set
 # CONFIG_SCHEDALGO_RR is not set
 CONFIG_SCHEDALGO_PRR=y
 CONFIG_IRQ_STACK_SIZE=4096
 CONFIG_THREAD_STACK_SIZE=4096
->>>>>>> 6a9ebb9b
 CONFIG_HEAP_SIZE=1024
 CONFIG_HEAP_BUDDY=y
 # CONFIG_HEAP_TRIVIAL is not set
