--- conflicted
+++ resolved
@@ -4,12 +4,8 @@
 	vmm {
 		#address-cells = <1>;
 		#size-cells = <0>;
-<<<<<<< HEAD
-		mterm_time_slice = <2000000>;
-=======
 		/* Maximum size of VMM */
 		vmm_max_size = <0x40000000>;
->>>>>>> 6a9ebb9b
 	};
 
 	host {
